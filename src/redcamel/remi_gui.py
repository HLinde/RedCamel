--- conflicted
+++ resolved
@@ -824,32 +824,14 @@
         y_arrow_li = U_i - 10
         y_arrow_le = U_e + 10
 
-        if Ld_i > 0.0:
-            self.ax_spectrometer.annotate(
-<<<<<<< HEAD
-                "",
-                xy=(0, y_arrow_li),
-                xytext=(Ld_i, y_arrow_li),
-                arrowprops=dict(arrowstyle="<->", color="green"),
-            )
-        self.ax_spectrometer.text(
-            Ld_i / 2,
-            y_arrow_li - 5,
-            rf"$L_d = {Ld_i:.5g}\,\mathrm{{m}}$",
-            ha="center",
-            fontsize=12,
-            color="green",
-=======
+        self.ax_spectrometer.annotate(
             "",
             xy=(0, y_arrow_li),
             xytext=(Ld_i, y_arrow_li),
             arrowprops=dict(arrowstyle="<->", color="green"),
         )
         self.ax_spectrometer.text(
-            Ld_i / 2, y_arrow_li - 5,
-            fr"$L_d = {Ld_i:.5g}\,\mathrm{{m}}$",
-            ha="center", fontsize=12, color="green"
->>>>>>> 2b0b1cd5
+            Ld_i / 2, y_arrow_li - 5, "$L_d$", ha="center", fontsize=12, color="green"
         )
 
         self.ax_spectrometer.annotate(
@@ -859,18 +841,7 @@
             arrowprops=dict(arrowstyle="<->", color="green"),
         )
         self.ax_spectrometer.text(
-<<<<<<< HEAD
-            Ld_i + La_i / 2,
-            y_arrow_li - 5,
-            rf"$L_a={La_i:.5g}\,\mathrm{{m}} $",
-            ha="center",
-            fontsize=12,
-            color="green",
-=======
-            Ld_i + La_i / 2, y_arrow_li - 5, 
-            fr"$L_a={La_i:.5g}\,\mathrm{{m}} $", 
-            ha="center", fontsize=12, color="green"
->>>>>>> 2b0b1cd5
+            Ld_i + La_i / 2, y_arrow_li - 5, "$L_a$", ha="center", fontsize=12, color="green"
         )
 
         self.ax_spectrometer.annotate(
@@ -880,36 +851,10 @@
             arrowprops=dict(arrowstyle="<->", color="green"),
         )
         self.ax_spectrometer.text(
-<<<<<<< HEAD
-            Ld_i + La_i + La_e / 2,
-            y_arrow_le + 5,
-            rf"$L_a={La_e:.5g}\,\mathrm{{m}} $",
-            ha="center",
-            fontsize=12,
-            color="green",
-=======
-            Ld_i + La_i + La_e / 2, y_arrow_le + 5, 
-            fr"$L_a={La_e:.5g}\,\mathrm{{m}} $", 
-            ha="center", fontsize=12, color="green"
->>>>>>> 2b0b1cd5
-        )
-
-        if Ld_e > 0.0:
-            self.ax_spectrometer.annotate(
-<<<<<<< HEAD
-                "",
-                xy=(Ld_i + La_i + La_e, y_arrow_le),
-                xytext=(Ld_i + La_i + La_e + Ld_e, y_arrow_le),
-                arrowprops=dict(arrowstyle="<->", color="green"),
-            )
-        self.ax_spectrometer.text(
-            Ld_i + La_i + La_e + Ld_e / 2,
-            y_arrow_le + 5,
-            rf"$L_d = {Ld_e:.5g}\,\mathrm{{m}}$",
-            ha="center",
-            fontsize=12,
-            color="green",
-=======
+            Ld_i + La_i + La_e / 2, y_arrow_le + 5, "$L_a$", ha="center", fontsize=12, color="green"
+        )
+
+        self.ax_spectrometer.annotate(
             "",
             xy=(Ld_i + La_i + La_e, y_arrow_le),
             xytext=(Ld_i + La_i + La_e + Ld_e, y_arrow_le),
@@ -918,9 +863,10 @@
         self.ax_spectrometer.text(
             Ld_i + La_i + La_e + Ld_e / 2,
             y_arrow_le + 5,
-            fr"$L_d = {Ld_e:.5g}\,\mathrm{{m}}$",
-            ha="center", fontsize=12, color="green"
->>>>>>> 2b0b1cd5
+            "$L_d$",
+            ha="center",
+            fontsize=12,
+            color="green",
         )
 
         self.ax_spectrometer.annotate(
@@ -928,13 +874,7 @@
             xy=(Ld_i + La_i, (U_i + U_e) / 2),
             xytext=(Ld_i + La_i + La_e, (U_i + U_e) / 2),
             arrowprops=dict(arrowstyle="<->", color="green"),
-<<<<<<< HEAD
             color="green",
-            ha="center",
-            va="center",
-=======
-            color="green",ha="center",va="center",
->>>>>>> 2b0b1cd5
         )
 
         self.ax_spectrometer.annotate(
@@ -947,16 +887,11 @@
         self.ax_spectrometer.text(
             Ld_i + La_i / 2 + 0.005,
             U_i / 2,
-<<<<<<< HEAD
-            rf"$U_i = {U_i:.5g}\,\mathrm{{V}}$",
+            r"$U_i$",
             ha="left",
             va="center",
             fontsize=12,
             color="darkblue",
-=======
-            fr"$U_i = {U_i:.5g}\,\mathrm{{V}}$",
-            ha="left", va="center", fontsize=12, color="darkblue",
->>>>>>> 2b0b1cd5
         )
 
         self.ax_spectrometer.annotate(
@@ -968,16 +903,11 @@
         self.ax_spectrometer.text(
             Ld_i + La_i + La_e / 2 + 0.005,
             U_e / 2,
-<<<<<<< HEAD
-            rf"$U_e = {U_e:.5g}\,\mathrm{{V}}$",
+            r"$U_e$",
             ha="left",
             va="center",
             fontsize=12,
             color="darkblue",
-=======
-            fr"$U_e = {U_e:.5g}\,\mathrm{{V}}$",
-            ha="left", va="center", fontsize=12, color="darkblue",
->>>>>>> 2b0b1cd5
         )
 
         boundary = Ld_i + La_i
